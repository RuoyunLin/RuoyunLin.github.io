---
layout: post
title: "Analyze Survey Monkey data using Python"
date: 2019-07-21T18:22:25+02:00
tags: [Survey Monkey, Python, visualization, multi-answer, single-answer, matrix table, checkboxes, multi-choice question, by group]
categories: [User Experience, Data Science]
---

## Introduction 

Survey Monkey is an online survey software that helps you to create and run online surveys. It is also possible to visualize the survey results in Survey Monkey (for a single survey). However, if we want to compare the *same question across several different surveys*, it is difficult to do so directly in Survey Monkey. Luckily, we can solve the problem by programming languages like Python. 

![alt_text](/assets/1_1.png "surveymonkey_visualization")

The reason why I wrote this blog post is to share knowledge. I am still at the stage of learning python for data analysis. When I first encountered this problem of analyzing survey monkey data in python, I tried to google if there is anyone else who has shared a solution. I failed to find any direct answers on the first page of google. After trials and errors, I finally came up with some tricks and useful functions to solve the problem. Therefore, I want to share my knowledge and python functions which might help others to save some time. 

This post will show you how to analyze survey data directly downloaded from Survey Monkey from multiple surveys in Python. To be more specific, I will first explain how to import Survey Monkey data into Python and automatically generate a codebook, and then share my code for visualizing the survey results for three types of survey questions: 1) checkboxes (multi-answer question), 2) multiple choice (single-answer question), and 3) matrix table.

For all the codes below, I used python 3.7 and imported the following packages:


```python
#pandas==0.24.2
import pandas as pd
#numpy==1.16.2
import numpy as np
#seaborn==0.9.0
import seaborn as sns
#matplotlib==3.0.3
import matplotlib.pyplot as plt
#set plot style
plt.style.use('bmh')
```
You can see the complete code for all my analysis in this [notebook](https://github.com/RuoyunLin/code_snippets/blob/master/survey_monkey_python_analysis/CodeExamples_ForSurveyMonkeyData.ipynb).


## Import Survey Monkey data into Python


### Step 1: Download from Survey Monkey

I first created an example survey on Survey Monkey including the aforementioned three types of questions. I also manually created some fake responses in order to demonstrate how the raw data looks like after exporting from Survey Monkey.


![alt_text](/assets/1_2.png "example_survey"){:width="60%"}


You can export data from Survey Monkey easily by going to the “Analyze results” tab in a Survey and then click ”Save as”...”All response data”. It is recommended to download the "Actual answer text" so that you do not need to prepare the codebook manually.



![alt_text](/assets/1_3.png "download_data")


Please export all the survey data that you want to merge later in Python from Survey Monkey, rename the CSV files inside the zip file, and move them into the working directory. 


### Step 2: Import Survey Monkey data into Python

We can use the pandas package to import the data as a dataframe. Please note the data downloaded directly from Survey Monkey actually includes two rows of headers. They can be used as a codebook to better understand the meaning of each column.


![alt_text](/assets/1_4.png "read_surveymonkey_data_with_header"){:width="80%"}


As we can see from the screenshot above, the original column names are very complicated. In order to easily refer to each column later in the data analysis process, I decided to replace the header in a dataframe using numerical values with a prefix of “Q”. 

In the following screenshot, you can see that I imported two datasets from two surveys that share the same question and merged them together into one dataframe.


![alt_text](/assets/1_5.png "read_surveymonkey_data_without_header"){:width="80%"}



## Data visualization by group

In order to demonstrate the use of the following functions, I created more fake data with the python library [Faker](https://github.com/joke2k/faker). 


### How to visualize the multi-answer question by group? 


**Example code:**
```python
<<<<<<< HEAD
# Prepare the summary table (please clean the data before pass in)
def prepare_table(data, column_range):
    res = []
    a = list(column_range)
    a.append(-1)
    series = data.iloc[:, a].groupby(["group"]).count().unstack()
    for group in series.index.levels[1]:
        for var in series.index.levels[0]:
            res.append(
                [
                    (series[var][group] / data.group.value_counts()[group] * 100).round(2),
                    codebook.iloc[int(var[1:]), 1],
                    group,
                ]
            )
    return pd.DataFrame(columns=["percentage(%)", "options", "group"], data=res)


# Generate the checkbox chart based on the summary table
def gen_chart_checkbox(data, column_range):
    listOfGroup = list(data.group.unique())
    listOfGroup.sort()
    table_sum = prepare_table(df, column_range)
    
    print("Number of answers in each group: ")
    print(data.loc[:,"group"].value_counts())
    
    fig, ax = plt.subplots(figsize=(10, 8))
    ax = sns.barplot(
        x="percentage(%)",
        y="options",
        hue="group",
        hue_order=listOfGroup,
        data=table_sum,
    )
    ax.set(xlim=(0, 100))
    ax.set_ylabel("")
    plt.title(codebook.iloc[column_range[0], 0], fontsize=15)
    plt.legend(bbox_to_anchor=(1.05, 1), loc=2, borderaxespad=0.0, title="group")
=======
# Merge the percentage table from each group into one summary table
def prepare_data_summary(data, column_list, groups):
    first_group, *other_groups = groups
    table_sum = prepare_sub_data(data, codebook, 'group', first_group, column_list)
    for group in other_groups:
        table_sum = table_sum.append(prepare_sub_data(data, codebook, 'group', group, column_list))
    return table_sum

# A function to generate the percentage table for each group
def prepare_sub_data(data, codebook, group, group_name, column_list):
    col_name = codebook.options[list(column_list)].reset_index(drop = True)
    data_sub = data[data[group]==group_name].iloc[:,column_list].dropna(how = 'all') 
    s_count = data_sub.notnull().sum()
    s_per = pd.Series(s_count.to_numpy()/len(data_sub)*100, name="percentage(%)")
    print(group_name + " Answered: " + str(len(data_sub)))
    table_sum = pd.concat([s_per, col_name], axis=1)
    table_sum[group] = group_name
    return table_sum

#Generate the checkbox chart based on the summary table
def gen_chart_checkbox(data, column_list):
    listOfGroup = list(data.group.unique())
    listOfGroup.sort()
    table_sum = prepare_data_summary(data, column_list, listOfGroup)
    fig, ax = plt.subplots(figsize=(10,8))
    ax = sns.barplot(x = "percentage(%)", y = 'options', hue = 'group', hue_order = listOfGroup, data = table_sum)
    ax.set(xlim = (0,100))
    ax.set_ylabel('') 
    plt.title(codebook.iloc[column_list[0],0],fontsize=15)
    plt.legend(bbox_to_anchor=(1.05, 1), loc=2, borderaxespad=0., title='group')
>>>>>>> 80f61e54
    return plt.show()
```


**Input:**


*   Data: Name of the dataframe
*   Column_list: A list of columns for the multi-answer questions

**Output:**

![alt_text](/assets/1_6.png "output_checkboxes"){:width="80%"}



### How to visualize the single-answer question by group?

**Example code:**
```python
# Generate a chart to visualize single-answer questions
def gen_chart_radiobutton(data, question_name, index):
    print("Number of answers in each group: ")
    print(data[[question_name, "group"]].groupby("group").count())
    i_counts = (
        data.groupby(["group"])[question_name]
        .value_counts(normalize=True)
        .rename("percentage(%)")
        .mul(100)
        .reset_index()
        .round(2)
    )

    listOfGroup = list(df.group.unique())
    listOfGroup.sort()

    fig, ax = plt.subplots(figsize=(10, 8))
    fig = sns.barplot(
        x="percentage(%)",
        y=question_name,
        order=index,
        hue="group",
        hue_order=listOfGroup,
        data=i_counts,
    )

    plt.title(codebook.iloc[int(question_name[1:]), 0])
    plt.legend(bbox_to_anchor=(1.05, 1), loc=2, borderaxespad=0.0, title="group")
    ax.set(xlim=(0, 100))
    ax.set_ylabel("")
    return plt.show()
```


**Input:**



*   Data: Name of the dataframe
*   Question_name: Column name of the question
*   Index: a list of the categorical labels in an order that makes the most sense for understanding the chat

**Output:**

![alt_text](/assets/1_7.png "output_multi_choice"){:width="80%"}



### How to visualize the matrix table by group?

**Example code:**
```python
<<<<<<< HEAD
# Generate summary data for each group
def gen_table(data, group_name, col_range):
    data_sub = data[data["group"] == group_name].iloc[:, col_range].dropna(how="all")
=======
# Recode categorical answers into numbers. Please customize the conversion here
def score_to_numeric(x):
    if x=='Strongly agree':
        return 5
    if x=='Agree':
        return 4
    if x=='Undecided':
        return 3
    if x=='Disagree':
        return 2
    if x=='Strongly disagree':
        return 1

# Generate the descriptive summary data for a list of numerical variables 
def numerical_describe(data):
    res = []
    cols = data.columns
    for col in cols:
        x = data[col].astype(np.float)
        res.append([col, "%.2f" % x.mean(), "%.2f" % x.std(), x.count()])
    return pd.DataFrame(columns=['variable','mean','std','n'], 
                        data=res).set_index('variable').sort_values(by=['mean'],ascending=False)

# Prepare a dataframe with numerical variables for each group
def gen_sub_table(data, group_name, col_range):
    
    data_sub = data[data['group']==group_name].iloc[:,col_range].dropna(how='all')
    
>>>>>>> 80f61e54
    for var in data_sub.columns:
        data_sub[var] = data_sub[var].map(
            {
                "Strongly agree": 5,
                "Agree": 4,
                "Undecided": 3,
                "Disagree": 2,
                "Strongly disagree": 1,
            }
        )
    table = data_sub.describe().loc[["mean", "std", "count"]].T

<<<<<<< HEAD
=======
# Generate summary data for each group
def gen_table(data, group_name, col_range):
    data_sub = gen_sub_table(data, group_name, col_range)
       
    data_describe = numerical_describe(data_sub)
    
>>>>>>> 80f61e54
    index = []

    for var in table.index:
        i = int(var[1:])
        index.append(codebook.iloc[i, 1])

    table["item"] = index

    # table["item_n"] = range(len(index),0,-1)
    table["item_n"] = range(0, len(index))
    return table
```

```python
# Generate a chart to compare the importance of missing features across two groups
def compare_importance(data, groups, col_range):

    group_name_to_describe_data = {}

    for i, group_name in enumerate(groups):
        group_name_to_describe_data[group_name] = "data_describe_%s" % i

    for group_name in groups:
        table = gen_table(data, group_name, col_range)
        group_name_to_describe_data[group_name] = table

    # Visualize the mean value with the 95% confidence interval
    # Change the figsize if you have more yticks
    plt.figure(num=None, figsize=(12, 6), dpi=90, facecolor="w", edgecolor="k")
    ax = plt.axes()

    for i, group_name in enumerate(groups):
        plt.errorbar(
            group_name_to_describe_data[group_name]["mean"].astype(float),
            group_name_to_describe_data[group_name]["item_n"] - 0.1 * i,
            xerr=1.96
            * (
                group_name_to_describe_data[group_name]["std"].astype(float)
                / (group_name_to_describe_data[group_name]["count"] ** 0.5)
            ),
            fmt="o",
            elinewidth=0.5,
            capsize=4,
            marker="o",
            ms=4,
            label=group_name,
        )

    ax.set_xlim(1, 5)

    table = gen_table(df, "Group 1", range(15, 19))

    list_ytick = []
    for i in range(0, len(table.item) * 2):
        if i % 2 == 0:
            list_ytick.append(" ")
        else:
            list_ytick.append(table.item[i // 2])

    ax.set_yticklabels(list_ytick, fontsize=14)

    plt.legend(bbox_to_anchor=(1.05, 1), loc=2, borderaxespad=0.0, title="group")

    plt.title("Compare the mean values across groups (scale 1-5)", fontsize=16)

    return plt.show()
```

**Input:**



*   Data: Name of the dataframe
*   Groups: Group names of surveys that you are interested in comparing
*   Col_range:  A list of columns for the matrix question

Note: Here please customize the function of score_to_numeric above in order to convert the text labels in the raw data into meaningful numbers that you can interpret.

**Output:**



![alt_text](/assets/1_8.png "output_compare_matrix"){:width="80%"}<|MERGE_RESOLUTION|>--- conflicted
+++ resolved
@@ -82,7 +82,6 @@
 
 **Example code:**
 ```python
-<<<<<<< HEAD
 # Prepare the summary table (please clean the data before pass in)
 def prepare_table(data, column_range):
     res = []
@@ -122,38 +121,6 @@
     ax.set_ylabel("")
     plt.title(codebook.iloc[column_range[0], 0], fontsize=15)
     plt.legend(bbox_to_anchor=(1.05, 1), loc=2, borderaxespad=0.0, title="group")
-=======
-# Merge the percentage table from each group into one summary table
-def prepare_data_summary(data, column_list, groups):
-    first_group, *other_groups = groups
-    table_sum = prepare_sub_data(data, codebook, 'group', first_group, column_list)
-    for group in other_groups:
-        table_sum = table_sum.append(prepare_sub_data(data, codebook, 'group', group, column_list))
-    return table_sum
-
-# A function to generate the percentage table for each group
-def prepare_sub_data(data, codebook, group, group_name, column_list):
-    col_name = codebook.options[list(column_list)].reset_index(drop = True)
-    data_sub = data[data[group]==group_name].iloc[:,column_list].dropna(how = 'all') 
-    s_count = data_sub.notnull().sum()
-    s_per = pd.Series(s_count.to_numpy()/len(data_sub)*100, name="percentage(%)")
-    print(group_name + " Answered: " + str(len(data_sub)))
-    table_sum = pd.concat([s_per, col_name], axis=1)
-    table_sum[group] = group_name
-    return table_sum
-
-#Generate the checkbox chart based on the summary table
-def gen_chart_checkbox(data, column_list):
-    listOfGroup = list(data.group.unique())
-    listOfGroup.sort()
-    table_sum = prepare_data_summary(data, column_list, listOfGroup)
-    fig, ax = plt.subplots(figsize=(10,8))
-    ax = sns.barplot(x = "percentage(%)", y = 'options', hue = 'group', hue_order = listOfGroup, data = table_sum)
-    ax.set(xlim = (0,100))
-    ax.set_ylabel('') 
-    plt.title(codebook.iloc[column_list[0],0],fontsize=15)
-    plt.legend(bbox_to_anchor=(1.05, 1), loc=2, borderaxespad=0., title='group')
->>>>>>> 80f61e54
     return plt.show()
 ```
 
@@ -226,40 +193,9 @@
 
 **Example code:**
 ```python
-<<<<<<< HEAD
 # Generate summary data for each group
 def gen_table(data, group_name, col_range):
     data_sub = data[data["group"] == group_name].iloc[:, col_range].dropna(how="all")
-=======
-# Recode categorical answers into numbers. Please customize the conversion here
-def score_to_numeric(x):
-    if x=='Strongly agree':
-        return 5
-    if x=='Agree':
-        return 4
-    if x=='Undecided':
-        return 3
-    if x=='Disagree':
-        return 2
-    if x=='Strongly disagree':
-        return 1
-
-# Generate the descriptive summary data for a list of numerical variables 
-def numerical_describe(data):
-    res = []
-    cols = data.columns
-    for col in cols:
-        x = data[col].astype(np.float)
-        res.append([col, "%.2f" % x.mean(), "%.2f" % x.std(), x.count()])
-    return pd.DataFrame(columns=['variable','mean','std','n'], 
-                        data=res).set_index('variable').sort_values(by=['mean'],ascending=False)
-
-# Prepare a dataframe with numerical variables for each group
-def gen_sub_table(data, group_name, col_range):
-    
-    data_sub = data[data['group']==group_name].iloc[:,col_range].dropna(how='all')
-    
->>>>>>> 80f61e54
     for var in data_sub.columns:
         data_sub[var] = data_sub[var].map(
             {
@@ -272,15 +208,6 @@
         )
     table = data_sub.describe().loc[["mean", "std", "count"]].T
 
-<<<<<<< HEAD
-=======
-# Generate summary data for each group
-def gen_table(data, group_name, col_range):
-    data_sub = gen_sub_table(data, group_name, col_range)
-       
-    data_describe = numerical_describe(data_sub)
-    
->>>>>>> 80f61e54
     index = []
 
     for var in table.index:
